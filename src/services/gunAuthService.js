import Gun from 'gun/gun';
import 'gun/sea';
import 'gun/axe';
import logger from '../utils/logger';

// Gun.js authentication service
class GunAuthService {
  constructor() {
    this.gun = null;
    this.user = null;
    this.currentUser = null;
    this.listeners = new Map();
    
    // Hardcoded admin public keys (add your admin keys here)
    this.HARDCODED_ADMINS = [
      // Add admin public keys here as strings
      // Example: 'SEA_PUBLIC_KEY_HERE'
    ];
  }

  // Initialize Gun instance with peers
  initialize(peers = [], instanceName = null) {
    // More reliable Gun.js relay servers
    const defaultPeers = [
      'https://relay.peer.ooo/gun',
      'https://gun-relay.herokuapp.com/gun',
      'https://gunjs.herokuapp.com/gun',
      'https://gun-manhattan.herokuapp.com/gun',
      'https://e2eec.herokuapp.com/gun'
    ];

    const customPeers = import.meta.env.VITE_GUN_PEERS 
      ? import.meta.env.VITE_GUN_PEERS.split(',') 
      : [];

<<<<<<< HEAD
    // Get or set instance name
    const currentInstance = instanceName || localStorage.getItem('whisperz_instance') || 'main';
    localStorage.setItem('whisperz_instance', currentInstance);

    console.log('🔫 Initializing Gun.js with peers:', [...customPeers, ...peers, ...defaultPeers]);
    console.log('📦 Using instance:', currentInstance);
=======
    logger.info('🔫 Initializing Gun.js with peers:', [...customPeers, ...peers, ...defaultPeers]);
>>>>>>> 04620dad

    this.gun = Gun({
      peers: [...customPeers, ...peers, ...defaultPeers],
      localStorage: true,
      radisk: true,
      multicast: false,
      axe: false,
      ws: {
        reconnect: true,
        reconnectDelay: 1000
      },
      // Use instance name as file/storage prefix
      file: `whisperz_${currentInstance}`
    });

    // Test connection to peers
    setTimeout(() => {
      const connectedPeers = this.gun._.opt.peers;
      logger.info('🔫 Gun.js connected peers:', connectedPeers);
      if (!connectedPeers || Object.keys(connectedPeers).length === 0) {
        logger.error('❌ Gun.js failed to connect to any peers!');
      }
    }, 2000);

    this.user = this.gun.user().recall({ sessionStorage: true });
    
    // Listen for auth changes
    this.user.on('auth', () => {
      this.currentUser = this.user.is;
      this.notifyListeners('auth', this.currentUser);
    });

    return this.gun;
  }

  // Register a new user
  async register(username, password, nickname, isAdmin = false) {
    return new Promise(async (resolve, reject) => {
      if (!this.user) {
        reject(new Error('Gun not initialized'));
        return;
      }
      
      // Check if this is the first user (should be admin)
      let shouldBeAdmin = isAdmin;
      
      // Only auto-admin if explicitly requested OR no users exist
      if (!shouldBeAdmin && isAdmin === false) {
        // Check if any users exist - more thorough check
        const existingUsers = await new Promise((checkResolve) => {
          let userCount = 0;
          this.gun.get('~@').once((data) => {
            if (data) {
              // Count actual user entries
              Object.keys(data).forEach(key => {
                if (key && key !== '_' && data[key]) {
                  userCount++;
                }
              });
            }
            setTimeout(() => checkResolve(userCount > 0), 1000);
          });
        });
        
        console.log('🔍 Existing users found:', existingUsers);
        
        if (!existingUsers) {
          console.log('🎯 First user detected - setting as admin');
          shouldBeAdmin = true;
        }
      }
      
      console.log('📊 Final admin decision:', shouldBeAdmin, 'isAdmin param:', isAdmin);

      this.user.create(username, password, (ack) => {
        if (ack.err) {
          reject(new Error(ack.err));
          return;
        }

        // Auto-login after registration
        this.login(username, password)
          .then(async (loginResult) => {
            // Set user profile data with proper await
            const profileData = {
              nickname: nickname || username,
              username: username,
              createdAt: Date.now(),
              publicKey: this.user.is.pub,
              isAdmin: shouldBeAdmin || false
            };
            
<<<<<<< HEAD
            console.log('📝 Setting user profile:', profileData);
            console.log('🔑 Admin flag during registration:', shouldBeAdmin);
=======
            logger.debug('📝 Setting user profile:', profileData);
>>>>>>> 04620dad
            
            // Store profile with callback to ensure it's saved
            await new Promise((profileResolve) => {
              this.user.get('profile').put(profileData, (ack) => {
                if (ack.err) {
                  logger.error('Error saving profile:', ack.err);
                } else {
                  logger.debug('✅ Profile saved successfully');
                }
                profileResolve();
              });
            });
            
            // If admin, add to global admin registry
            if (shouldBeAdmin) {
              await this.setAdmin(this.user.is.pub);
              console.log('👑 User registered as admin in Gun registry');
            }
            
            // Also store nickname in a simpler location for quick access
            this.user.get('nickname').put(nickname || username);
            
            // Return user data with admin flag
            const userData = {
              ...this.user.is,
              isAdmin: shouldBeAdmin || false,
              nickname: nickname || username
            };
            
            console.log('🎯 Returning user data with admin:', userData.isAdmin);
            resolve({ success: true, user: userData });
          })
          .catch(reject);
      });
    });
  }

  // Login existing user
  async login(username, password) {
    return new Promise((resolve, reject) => {
      if (!this.user) {
        reject(new Error('Gun not initialized'));
        return;
      }

      this.user.auth(username, password, async (ack) => {
        if (ack.err) {
          reject(new Error(ack.err));
          return;
        }

        // Fetch user profile
        const profile = await new Promise((profileResolve) => {
          this.user.get('profile').once((data) => {
            profileResolve(data || {});
          });
        });
        
        // Check admin status from Gun registry
        const isAdmin = await this.isAdmin(ack.sea.pub);

        // Merge profile data with auth data
        const userData = {
          ...ack.sea,
          isAdmin: isAdmin,
          nickname: profile.nickname || username
        };

        console.log('🔐 Login complete - Admin status:', isAdmin);
        this.currentUser = userData;
        resolve({ success: true, user: userData });
      });
    });
  }

  // Logout current user
  logout() {
    if (this.user) {
      this.user.leave();
      this.currentUser = null;
      this.notifyListeners('logout', null);
    }
  }

  // Get current user
  getCurrentUser() {
    return this.currentUser || this.user?.is;
  }

  // Get Gun instance (for admin operations)
  getGun() {
    return this.gun;
  }

  // Set user as admin (stores in Gun)
  async setAdmin(publicKey) {
    if (!this.gun) return false;
    
    return new Promise((resolve) => {
      // Store in global admin registry
      this.gun.get('whisperz_admins').get(publicKey).put(true, (ack) => {
        if (ack.err) {
          console.error('Failed to set admin:', ack.err);
          resolve(false);
        } else {
          console.log('✅ Admin set:', publicKey);
          resolve(true);
        }
      });
    });
  }

  // Check if user is admin
  async isAdmin(publicKey) {
    if (!publicKey) return false;
    
    // Check hardcoded admins first
    if (this.HARDCODED_ADMINS.includes(publicKey)) {
      console.log('✅ Hardcoded admin detected:', publicKey);
      return true;
    }
    
    // Check Gun registry
    return new Promise((resolve) => {
      this.gun.get('whisperz_admins').get(publicKey).once((data) => {
        console.log('🔍 Admin check for', publicKey, ':', data);
        resolve(data === true);
      });
      
      // Timeout fallback
      setTimeout(() => resolve(false), 2000);
    });
  }

  // Get all admins
  async getAllAdmins() {
    const admins = [...this.HARDCODED_ADMINS];
    
    return new Promise((resolve) => {
      this.gun.get('whisperz_admins').once().map().once((data, key) => {
        if (data === true && key) {
          admins.push(key);
        }
      });
      
      setTimeout(() => {
        console.log('📋 All admins:', admins);
        resolve([...new Set(admins)]); // Remove duplicates
      }, 1000);
    });
  }

  // Get current instance name
  getCurrentInstance() {
    return localStorage.getItem('whisperz_instance') || 'main';
  }

  // Get all available instances
  getAvailableInstances() {
    const instances = localStorage.getItem('whisperz_instances');
    return instances ? JSON.parse(instances) : ['main'];
  }

  // Switch to a different instance
  switchInstance(instanceName) {
    // Save current instance to list
    const instances = this.getAvailableInstances();
    if (!instances.includes(this.getCurrentInstance())) {
      instances.push(this.getCurrentInstance());
    }
    if (!instances.includes(instanceName)) {
      instances.push(instanceName);
    }
    localStorage.setItem('whisperz_instances', JSON.stringify(instances));
    
    // Set new instance and reload
    localStorage.setItem('whisperz_instance', instanceName);
    window.location.reload();
  }

  // Create new instance
  createNewInstance(instanceName) {
    if (!instanceName || instanceName.trim() === '') {
      instanceName = 'instance_' + Date.now();
    }
    this.switchInstance(instanceName);
  }

  // Check if user is authenticated
  isAuthenticated() {
    return !!this.getCurrentUser();
  }

  // Get user profile with fallbacks
  async getUserProfile(publicKey = null) {
    const key = publicKey || this.getCurrentUser()?.pub;
    if (!key) return null;

    return new Promise((resolve) => {
      let profileFound = false;
      
      // First try to get the full profile
      this.gun.user(key).get('profile').once((data) => {
        if (data && !profileFound) {
          profileFound = true;
          logger.debug('📋 Profile found:', data);
          resolve(data);
        }
      });
      
      // Also check for standalone nickname
      this.gun.user(key).get('nickname').once((nickname) => {
        if (nickname && !profileFound) {
          setTimeout(() => {
            if (!profileFound) {
              profileFound = true;
              logger.debug('📋 Nickname found:', nickname);
              resolve({ nickname: nickname });
            }
          }, 500);
        }
      });
      
      // Timeout fallback
      setTimeout(() => {
        if (!profileFound) {
          profileFound = true;
          logger.debug('📋 No profile found for:', key);
          resolve(null);
        }
      }, 1000);
    });
  }

  // Update user profile
  updateProfile(data) {
    if (!this.isAuthenticated()) {
      throw new Error('Not authenticated');
    }

    this.user.get('profile').put(data);
  }

  // Subscribe to auth events
  onAuthChange(callback) {
    const id = Date.now() + Math.random();
    this.listeners.set(id, callback);
    return () => this.listeners.delete(id);
  }

  // Notify all listeners
  notifyListeners(event, data) {
    this.listeners.forEach(callback => callback(event, data));
  }

  // Generate encrypted pair for secure communication
  async generateEncryptedPair(recipientPub) {
    if (!this.isAuthenticated()) {
      throw new Error('Not authenticated');
    }

    const user = this.getCurrentUser();
    const secret = await Gun.SEA.secret(recipientPub, user);
    return secret;
  }

  // Encrypt data for a specific user
  async encryptFor(data, recipientPub) {
    const secret = await this.generateEncryptedPair(recipientPub);
    const encrypted = await Gun.SEA.encrypt(data, secret);
    return encrypted;
  }

  // Decrypt data from a specific user
  async decryptFrom(encryptedData, senderPub) {
    const secret = await this.generateEncryptedPair(senderPub);
    const decrypted = await Gun.SEA.decrypt(encryptedData, secret);
    return decrypted;
  }

  // Sign data
  async signData(data) {
    if (!this.isAuthenticated()) {
      throw new Error('Not authenticated');
    }

    const user = this.getCurrentUser();
    const signed = await Gun.SEA.sign(data, user);
    return signed;
  }

  // Verify signed data
  async verifySignature(signedData, publicKey) {
    const verified = await Gun.SEA.verify(signedData, publicKey);
    return verified;
  }
}

export default new GunAuthService();<|MERGE_RESOLUTION|>--- conflicted
+++ resolved
@@ -10,16 +10,10 @@
     this.user = null;
     this.currentUser = null;
     this.listeners = new Map();
-    
-    // Hardcoded admin public keys (add your admin keys here)
-    this.HARDCODED_ADMINS = [
-      // Add admin public keys here as strings
-      // Example: 'SEA_PUBLIC_KEY_HERE'
-    ];
   }
 
   // Initialize Gun instance with peers
-  initialize(peers = [], instanceName = null) {
+  initialize(peers = []) {
     // More reliable Gun.js relay servers
     const defaultPeers = [
       'https://relay.peer.ooo/gun',
@@ -33,16 +27,7 @@
       ? import.meta.env.VITE_GUN_PEERS.split(',') 
       : [];
 
-<<<<<<< HEAD
-    // Get or set instance name
-    const currentInstance = instanceName || localStorage.getItem('whisperz_instance') || 'main';
-    localStorage.setItem('whisperz_instance', currentInstance);
-
-    console.log('🔫 Initializing Gun.js with peers:', [...customPeers, ...peers, ...defaultPeers]);
-    console.log('📦 Using instance:', currentInstance);
-=======
     logger.info('🔫 Initializing Gun.js with peers:', [...customPeers, ...peers, ...defaultPeers]);
->>>>>>> 04620dad
 
     this.gun = Gun({
       peers: [...customPeers, ...peers, ...defaultPeers],
@@ -53,9 +38,7 @@
       ws: {
         reconnect: true,
         reconnectDelay: 1000
-      },
-      // Use instance name as file/storage prefix
-      file: `whisperz_${currentInstance}`
+      }
     });
 
     // Test connection to peers
@@ -79,43 +62,12 @@
   }
 
   // Register a new user
-  async register(username, password, nickname, isAdmin = false) {
-    return new Promise(async (resolve, reject) => {
+  async register(username, password, nickname) {
+    return new Promise((resolve, reject) => {
       if (!this.user) {
         reject(new Error('Gun not initialized'));
         return;
       }
-      
-      // Check if this is the first user (should be admin)
-      let shouldBeAdmin = isAdmin;
-      
-      // Only auto-admin if explicitly requested OR no users exist
-      if (!shouldBeAdmin && isAdmin === false) {
-        // Check if any users exist - more thorough check
-        const existingUsers = await new Promise((checkResolve) => {
-          let userCount = 0;
-          this.gun.get('~@').once((data) => {
-            if (data) {
-              // Count actual user entries
-              Object.keys(data).forEach(key => {
-                if (key && key !== '_' && data[key]) {
-                  userCount++;
-                }
-              });
-            }
-            setTimeout(() => checkResolve(userCount > 0), 1000);
-          });
-        });
-        
-        console.log('🔍 Existing users found:', existingUsers);
-        
-        if (!existingUsers) {
-          console.log('🎯 First user detected - setting as admin');
-          shouldBeAdmin = true;
-        }
-      }
-      
-      console.log('📊 Final admin decision:', shouldBeAdmin, 'isAdmin param:', isAdmin);
 
       this.user.create(username, password, (ack) => {
         if (ack.err) {
@@ -131,16 +83,10 @@
               nickname: nickname || username,
               username: username,
               createdAt: Date.now(),
-              publicKey: this.user.is.pub,
-              isAdmin: shouldBeAdmin || false
+              publicKey: this.user.is.pub
             };
             
-<<<<<<< HEAD
-            console.log('📝 Setting user profile:', profileData);
-            console.log('🔑 Admin flag during registration:', shouldBeAdmin);
-=======
             logger.debug('📝 Setting user profile:', profileData);
->>>>>>> 04620dad
             
             // Store profile with callback to ensure it's saved
             await new Promise((profileResolve) => {
@@ -154,24 +100,10 @@
               });
             });
             
-            // If admin, add to global admin registry
-            if (shouldBeAdmin) {
-              await this.setAdmin(this.user.is.pub);
-              console.log('👑 User registered as admin in Gun registry');
-            }
-            
             // Also store nickname in a simpler location for quick access
             this.user.get('nickname').put(nickname || username);
             
-            // Return user data with admin flag
-            const userData = {
-              ...this.user.is,
-              isAdmin: shouldBeAdmin || false,
-              nickname: nickname || username
-            };
-            
-            console.log('🎯 Returning user data with admin:', userData.isAdmin);
-            resolve({ success: true, user: userData });
+            resolve({ success: true, user: this.user.is });
           })
           .catch(reject);
       });
@@ -186,32 +118,14 @@
         return;
       }
 
-      this.user.auth(username, password, async (ack) => {
+      this.user.auth(username, password, (ack) => {
         if (ack.err) {
           reject(new Error(ack.err));
           return;
         }
 
-        // Fetch user profile
-        const profile = await new Promise((profileResolve) => {
-          this.user.get('profile').once((data) => {
-            profileResolve(data || {});
-          });
-        });
-        
-        // Check admin status from Gun registry
-        const isAdmin = await this.isAdmin(ack.sea.pub);
-
-        // Merge profile data with auth data
-        const userData = {
-          ...ack.sea,
-          isAdmin: isAdmin,
-          nickname: profile.nickname || username
-        };
-
-        console.log('🔐 Login complete - Admin status:', isAdmin);
-        this.currentUser = userData;
-        resolve({ success: true, user: userData });
+        this.currentUser = ack.sea;
+        resolve({ success: true, user: ack.sea });
       });
     });
   }
@@ -228,105 +142,6 @@
   // Get current user
   getCurrentUser() {
     return this.currentUser || this.user?.is;
-  }
-
-  // Get Gun instance (for admin operations)
-  getGun() {
-    return this.gun;
-  }
-
-  // Set user as admin (stores in Gun)
-  async setAdmin(publicKey) {
-    if (!this.gun) return false;
-    
-    return new Promise((resolve) => {
-      // Store in global admin registry
-      this.gun.get('whisperz_admins').get(publicKey).put(true, (ack) => {
-        if (ack.err) {
-          console.error('Failed to set admin:', ack.err);
-          resolve(false);
-        } else {
-          console.log('✅ Admin set:', publicKey);
-          resolve(true);
-        }
-      });
-    });
-  }
-
-  // Check if user is admin
-  async isAdmin(publicKey) {
-    if (!publicKey) return false;
-    
-    // Check hardcoded admins first
-    if (this.HARDCODED_ADMINS.includes(publicKey)) {
-      console.log('✅ Hardcoded admin detected:', publicKey);
-      return true;
-    }
-    
-    // Check Gun registry
-    return new Promise((resolve) => {
-      this.gun.get('whisperz_admins').get(publicKey).once((data) => {
-        console.log('🔍 Admin check for', publicKey, ':', data);
-        resolve(data === true);
-      });
-      
-      // Timeout fallback
-      setTimeout(() => resolve(false), 2000);
-    });
-  }
-
-  // Get all admins
-  async getAllAdmins() {
-    const admins = [...this.HARDCODED_ADMINS];
-    
-    return new Promise((resolve) => {
-      this.gun.get('whisperz_admins').once().map().once((data, key) => {
-        if (data === true && key) {
-          admins.push(key);
-        }
-      });
-      
-      setTimeout(() => {
-        console.log('📋 All admins:', admins);
-        resolve([...new Set(admins)]); // Remove duplicates
-      }, 1000);
-    });
-  }
-
-  // Get current instance name
-  getCurrentInstance() {
-    return localStorage.getItem('whisperz_instance') || 'main';
-  }
-
-  // Get all available instances
-  getAvailableInstances() {
-    const instances = localStorage.getItem('whisperz_instances');
-    return instances ? JSON.parse(instances) : ['main'];
-  }
-
-  // Switch to a different instance
-  switchInstance(instanceName) {
-    // Save current instance to list
-    const instances = this.getAvailableInstances();
-    if (!instances.includes(this.getCurrentInstance())) {
-      instances.push(this.getCurrentInstance());
-    }
-    if (!instances.includes(instanceName)) {
-      instances.push(instanceName);
-    }
-    localStorage.setItem('whisperz_instances', JSON.stringify(instances));
-    
-    // Set new instance and reload
-    localStorage.setItem('whisperz_instance', instanceName);
-    window.location.reload();
-  }
-
-  // Create new instance
-  createNewInstance(instanceName) {
-    if (!instanceName || instanceName.trim() === '') {
-      instanceName = 'instance_' + Date.now();
-    }
-    this.switchInstance(instanceName);
   }
 
   // Check if user is authenticated
